--- conflicted
+++ resolved
@@ -1448,7 +1448,6 @@
     }
 
     #[test]
-<<<<<<< HEAD
     fn asserts_less_than_two_args() {
         let result = evaluate("(asserts! true)");
         assert!(result.is_err());
@@ -1466,7 +1465,7 @@
             .unwrap_err()
             .to_string()
             .contains("expecting 2 arguments, got 3"));
-=======
+  }
     fn try_response_false() {
         crosscheck(
             "(try! (if false (ok u1) (err u42)))",
@@ -1487,6 +1486,5 @@
                 Value::Optional(clarity::vm::types::OptionalData { data: None }),
             ))),
         )
->>>>>>> d5599108
     }
 }