use walrus::InstrSeqBuilder;

use crate::{GeneratorError, WasmGenerator};
use clarity::vm::{ClarityName, SymbolicExpression};

use lazy_static::lazy_static;
use std::collections::HashMap;

pub mod arithmetic;
pub mod bitwise;
pub mod blockinfo;
pub mod buff_to_integer;
pub mod comparison;
pub mod constants;
pub mod contract;
pub mod control_flow;
pub mod data_vars;
pub mod enums;
pub mod equal;
pub mod functions;
pub mod hashing;
pub mod logical;
pub mod maps;
pub mod options;
pub mod print;
pub mod responses;
pub mod sequences;
pub mod stx;
pub mod tokens;
pub mod traits;
pub mod tuples;

pub(crate) static WORDS: &[&'static dyn Word] = &[
    &arithmetic::Add,
    &arithmetic::Sub,
    &arithmetic::Mul,
    &arithmetic::Div,
    &arithmetic::Sqrti,
    &arithmetic::Power,
    &tuples::TupleCons,
    &tuples::TupleGet,
    &tuples::TupleMerge,
    &comparison::CmpLess,
    &comparison::CmpGreater,
    &comparison::CmpLeq,
    &comparison::CmpGeq,
    &data_vars::DefineDataVar,
    &data_vars::SetDataVar,
    &data_vars::GetDataVar,
    &hashing::Hash160,
    &hashing::Sha256,
    &bitwise::BitwiseNot,
    &bitwise::BitwiseAnd,
    &bitwise::BitwiseOr,
    &bitwise::BitwiseXor,
    &bitwise::BitwiseLShift,
    &bitwise::BitwiseRShift,
    &bitwise::Xor,
    &maps::MapDefinition,
    &maps::MapGet,
    &maps::MapSet,
    &maps::MapInsert,
    &maps::MapDelete,
    &control_flow::Begin,
    &control_flow::UnwrapPanic,
    &control_flow::UnwrapErrPanic,
    &tokens::DefineFungibleToken,
    &tokens::BurnFungibleToken,
    &tokens::MintFungibleToken,
    &tokens::TransferFungibleToken,
    &tokens::GetSupplyOfFungibleToken,
    &tokens::GetBalanceOfFungibleToken,
    &tokens::DefineNonFungibleToken,
    &tokens::BurnNonFungibleToken,
    &tokens::MintNonFungibleToken,
    &tokens::TransferNonFungibleToken,
    &tokens::GetOwnerOfNonFungibleToken,
    &stx::StxBurn,
    &stx::StxTransfer,
    &stx::StxTransferMemo,
    &stx::StxGetAccount,
    &stx::StxGetBalance,
    &constants::DefineConstant,
    &functions::DefineReadonlyFunction,
    &functions::DefinePrivateFunction,
    &functions::DefinePublicFunction,
    &enums::ClarityOk,
    &enums::ClaritySome,
    &enums::ClarityErr,
    &contract::AsContract,
    &contract::ContractCall,
    &blockinfo::GetBlockInfo,
    &print::Print,
    &sequences::ListCons,
    &sequences::Fold,
    &sequences::Append,
    &sequences::AsMaxLen,
    &sequences::Concat,
    &sequences::Len,
    &sequences::ElementAt::Original,
    &sequences::ElementAt::Alias,
    &sequences::ReplaceAt,
    &sequences::Slice,
    &buff_to_integer::BuffToIntBe,
    &buff_to_integer::BuffToIntLe,
    &buff_to_integer::BuffToUintBe,
    &buff_to_integer::BuffToUintLe,
    &logical::Not,
    &equal::IsEq,
<<<<<<< HEAD
    &options::IsSome,
    &options::IsNone,
=======
    &responses::IsOk,
    &responses::IsErr,
>>>>>>> ebfc1c06
];

pub trait Word: Sync + core::fmt::Debug {
    fn name(&self) -> ClarityName;

    fn traverse(
        &self,
        generator: &mut WasmGenerator,
        builder: &mut InstrSeqBuilder,
        _expr: &SymbolicExpression,
        args: &[SymbolicExpression],
    ) -> Result<(), GeneratorError>;
}

lazy_static! {
    static ref WORDS_BY_NAME: HashMap<ClarityName, &'static dyn Word> = {
        let mut wbn = HashMap::new();

        for word in WORDS {
            wbn.insert(word.name(), &**word);
        }

        wbn
    };
}

pub fn lookup(name: &str) -> Option<&'static dyn Word> {
    WORDS_BY_NAME.get(name).copied()
}<|MERGE_RESOLUTION|>--- conflicted
+++ resolved
@@ -107,13 +107,10 @@
     &buff_to_integer::BuffToUintLe,
     &logical::Not,
     &equal::IsEq,
-<<<<<<< HEAD
     &options::IsSome,
     &options::IsNone,
-=======
     &responses::IsOk,
     &responses::IsErr,
->>>>>>> ebfc1c06
 ];
 
 pub trait Word: Sync + core::fmt::Debug {
