--- conflicted
+++ resolved
@@ -2857,18 +2857,166 @@
 }
 
 #[test]
-<<<<<<< HEAD
-fn is_transient() {
-=======
 fn string_to_uint() {
->>>>>>> 605ee2a4
     let (instance, mut store) = load_stdlib().unwrap();
 
     let memory = instance
         .get_memory(&mut store, "memory")
         .expect("Could not find memory");
 
-<<<<<<< HEAD
+    let conv = instance
+        .get_func(&mut store, "stdlib.string-to-uint")
+        .unwrap();
+    let mut result = [Val::I32(0), Val::I64(0), Val::I64(0)];
+
+    let mut test_str = |string: &str, expected_opt: i32, expected_lo: i64, expected_hi: i64| {
+        memory
+            .write(&mut store, 1500, string.as_bytes())
+            .expect("Could not write to memory");
+        conv.call(
+            &mut store,
+            &[Val::I32(1500), Val::I32(string.len() as i32)],
+            &mut result,
+        )
+        .expect("call to string-to-uint failed");
+        assert_eq!(result[0].unwrap_i32(), expected_opt);
+        assert_eq!(result[1].unwrap_i64(), expected_lo);
+        assert_eq!(result[2].unwrap_i64(), expected_hi);
+    };
+
+    // Fails with empty string
+    test_str("", 0, 0, 0);
+
+    // Basic tests only using low bytes
+    test_str("0", 1, 0, 0);
+    test_str("1", 1, 1, 0);
+    test_str("42", 1, 42, 0);
+    test_str("1024", 1, 1024, 0);
+
+    // Basic tests with big numbers
+    test_str("184467440737095516156789", 1, -3211, 9999);
+    test_str(
+        "374467440737095681245698132",
+        1,
+        -6666426393504524204,
+        20299920,
+    );
+
+    // Tests with number between 64 and 65 bits
+    let n = u64::MAX as u128;
+    for i in -5..=5 {
+        test_str(
+            &n.checked_add_signed(i).unwrap().to_string(),
+            1,
+            (i - 1) as i64,
+            (i > 0) as i64,
+        );
+    }
+
+    // Tests with number close to u128::MAX
+    let n = u128::MAX - 10;
+    for i in 0..=10 {
+        test_str(&(n + i).to_string(), 1, -11 + i as i64, -1);
+    }
+
+    // None with too big numbers
+    test_str("340282366920938463463374607431768211456", 0, 0, 0);
+    test_str("1000000000000000000000000000000000000000", 0, 0, 0);
+
+    // None with invalid inputs
+    test_str("a", 0, 0, 0);
+    test_str("123a", 0, 0, 0);
+    test_str("12v345", 0, 0, 0);
+    test_str("340282366920938463463374607431768211455!", 0, 0, 0)
+}
+
+#[test]
+fn string_to_int() {
+    let (instance, mut store) = load_stdlib().unwrap();
+
+    let memory = instance
+        .get_memory(&mut store, "memory")
+        .expect("Could not find memory");
+
+    let conv = instance
+        .get_func(&mut store, "stdlib.string-to-int")
+        .unwrap();
+    let mut result = [Val::I32(0), Val::I64(0), Val::I64(0)];
+
+    let mut test_str = |string: &str, expected_opt: i32, expected_lo: i64, expected_hi: i64| {
+        memory
+            .write(&mut store, 1500, string.as_bytes())
+            .expect("Could not write to memory");
+        conv.call(
+            &mut store,
+            &[Val::I32(1500), Val::I32(string.len() as i32)],
+            &mut result,
+        )
+        .expect("call to buff-to-uint-be failed");
+        assert_eq!(result[0].unwrap_i32(), expected_opt);
+        assert_eq!(result[1].unwrap_i64(), expected_lo);
+        assert_eq!(result[2].unwrap_i64(), expected_hi);
+    };
+
+    // Fails with empty string
+    test_str("", 0, 0, 0);
+
+    // Basic tests only using low bytes
+    test_str("0", 1, 0, 0);
+    test_str("1", 1, 1, 0);
+    test_str("42", 1, 42, 0);
+    test_str("1024", 1, 1024, 0);
+
+    // Basic tests with big numbers
+    test_str("184467440737095516156789", 1, -3211, 9999);
+    test_str(
+        "374467440737095681245698132",
+        1,
+        -6666426393504524204,
+        20299920,
+    );
+
+    // Tests with negative numbers
+    test_str("-0", 1, 0, 0);
+    test_str("-1", 1, -1, -1);
+    test_str("-1024", 1, -1024, -1);
+    test_str("-184467440737095516156789", 1, 3211, -10000);
+    test_str(
+        "-37446744073709568124569813",
+        1,
+        -1178031768020502741,
+        -2029993,
+    );
+
+    // Test with biggest valid int
+    test_str(&i128::MIN.to_string(), 1, 0, -9223372036854775808);
+    test_str(&i128::MAX.to_string(), 1, -1, 9223372036854775807);
+
+    // Test with valid uint but invalid int
+    test_str(
+        &(1u128 << 127).to_string(), // abs(i127::MIN)
+        0,
+        0,
+        0,
+    );
+    test_str(&u128::MAX.to_string(), 0, 0, 0);
+
+    // None with invalid inputs
+    test_str("a", 0, 0, 0);
+    test_str("-a", 0, 0, 0);
+    test_str("123a", 0, 0, 0);
+    test_str("12v345", 0, 0, 0);
+    test_str("-340282366920938463463374607431768211455!", 0, 0, 0)
+}
+
+#[test]
+fn is_transient() {
+    let (instance, mut store) = load_stdlib().unwrap();
+
+    let memory = instance
+        .get_memory(&mut store, "memory")
+        .expect("Could not find memory");
+
     let is_transient = instance
         .get_func(&mut store, "stdlib.is-transient")
         .unwrap();
@@ -3017,83 +3165,12 @@
 
 #[test]
 fn principal_construct() {
-=======
-    let conv = instance
-        .get_func(&mut store, "stdlib.string-to-uint")
-        .unwrap();
-    let mut result = [Val::I32(0), Val::I64(0), Val::I64(0)];
-
-    let mut test_str = |string: &str, expected_opt: i32, expected_lo: i64, expected_hi: i64| {
-        memory
-            .write(&mut store, 1500, string.as_bytes())
-            .expect("Could not write to memory");
-        conv.call(
-            &mut store,
-            &[Val::I32(1500), Val::I32(string.len() as i32)],
-            &mut result,
-        )
-        .expect("call to string-to-uint failed");
-        assert_eq!(result[0].unwrap_i32(), expected_opt);
-        assert_eq!(result[1].unwrap_i64(), expected_lo);
-        assert_eq!(result[2].unwrap_i64(), expected_hi);
-    };
-
-    // Fails with empty string
-    test_str("", 0, 0, 0);
-
-    // Basic tests only using low bytes
-    test_str("0", 1, 0, 0);
-    test_str("1", 1, 1, 0);
-    test_str("42", 1, 42, 0);
-    test_str("1024", 1, 1024, 0);
-
-    // Basic tests with big numbers
-    test_str("184467440737095516156789", 1, -3211, 9999);
-    test_str(
-        "374467440737095681245698132",
-        1,
-        -6666426393504524204,
-        20299920,
-    );
-
-    // Tests with number between 64 and 65 bits
-    let n = u64::MAX as u128;
-    for i in -5..=5 {
-        test_str(
-            &n.checked_add_signed(i).unwrap().to_string(),
-            1,
-            (i - 1) as i64,
-            (i > 0) as i64,
-        );
-    }
-
-    // Tests with number close to u128::MAX
-    let n = u128::MAX - 10;
-    for i in 0..=10 {
-        test_str(&(n + i).to_string(), 1, -11 + i as i64, -1);
-    }
-
-    // None with too big numbers
-    test_str("340282366920938463463374607431768211456", 0, 0, 0);
-    test_str("1000000000000000000000000000000000000000", 0, 0, 0);
-
-    // None with invalid inputs
-    test_str("a", 0, 0, 0);
-    test_str("123a", 0, 0, 0);
-    test_str("12v345", 0, 0, 0);
-    test_str("340282366920938463463374607431768211455!", 0, 0, 0)
-}
-
-#[test]
-fn string_to_int() {
->>>>>>> 605ee2a4
     let (instance, mut store) = load_stdlib().unwrap();
 
     let memory = instance
         .get_memory(&mut store, "memory")
         .expect("Could not find memory");
 
-<<<<<<< HEAD
     let construct = instance
         .get_func(&mut store, "stdlib.principal-construct")
         .unwrap();
@@ -3303,75 +3380,4 @@
     test_version(22, false);
     test_version(42, false);
     test_version(11, false);
-=======
-    let conv = instance
-        .get_func(&mut store, "stdlib.string-to-int")
-        .unwrap();
-    let mut result = [Val::I32(0), Val::I64(0), Val::I64(0)];
-
-    let mut test_str = |string: &str, expected_opt: i32, expected_lo: i64, expected_hi: i64| {
-        memory
-            .write(&mut store, 1500, string.as_bytes())
-            .expect("Could not write to memory");
-        conv.call(
-            &mut store,
-            &[Val::I32(1500), Val::I32(string.len() as i32)],
-            &mut result,
-        )
-        .expect("call to buff-to-uint-be failed");
-        assert_eq!(result[0].unwrap_i32(), expected_opt);
-        assert_eq!(result[1].unwrap_i64(), expected_lo);
-        assert_eq!(result[2].unwrap_i64(), expected_hi);
-    };
-
-    // Fails with empty string
-    test_str("", 0, 0, 0);
-
-    // Basic tests only using low bytes
-    test_str("0", 1, 0, 0);
-    test_str("1", 1, 1, 0);
-    test_str("42", 1, 42, 0);
-    test_str("1024", 1, 1024, 0);
-
-    // Basic tests with big numbers
-    test_str("184467440737095516156789", 1, -3211, 9999);
-    test_str(
-        "374467440737095681245698132",
-        1,
-        -6666426393504524204,
-        20299920,
-    );
-
-    // Tests with negative numbers
-    test_str("-0", 1, 0, 0);
-    test_str("-1", 1, -1, -1);
-    test_str("-1024", 1, -1024, -1);
-    test_str("-184467440737095516156789", 1, 3211, -10000);
-    test_str(
-        "-37446744073709568124569813",
-        1,
-        -1178031768020502741,
-        -2029993,
-    );
-
-    // Test with biggest valid int
-    test_str(&i128::MIN.to_string(), 1, 0, -9223372036854775808);
-    test_str(&i128::MAX.to_string(), 1, -1, 9223372036854775807);
-
-    // Test with valid uint but invalid int
-    test_str(
-        &(1u128 << 127).to_string(), // abs(i127::MIN)
-        0,
-        0,
-        0,
-    );
-    test_str(&u128::MAX.to_string(), 0, 0, 0);
-
-    // None with invalid inputs
-    test_str("a", 0, 0, 0);
-    test_str("-a", 0, 0, 0);
-    test_str("123a", 0, 0, 0);
-    test_str("12v345", 0, 0, 0);
-    test_str("-340282366920938463463374607431768211455!", 0, 0, 0)
->>>>>>> 605ee2a4
 }