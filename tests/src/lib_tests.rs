--- conflicted
+++ resolved
@@ -2795,44 +2795,78 @@
 );
 
 test_contract_call_response!(
-<<<<<<< HEAD
-    test_append,
-    "sequences",
-    "list-append",
-=======
     test_buff_to_uint_be,
     "buffer-to-integer",
     "buff_to_uint_be",
->>>>>>> e31142d3
-    |response: ResponseData| {
-        assert!(response.committed);
-        assert_eq!(
-            *response.data,
-<<<<<<< HEAD
-            Value::list_from(vec![Value::Int(1), Value::Int(2), Value::Int(3)]).unwrap()
-        );
-=======
+    |response: ResponseData| {
+        assert!(response.committed);
+        assert_eq!(
+            *response.data,
             Value::UInt(171643470492608469511538647592439832082)
         )
->>>>>>> e31142d3
-    }
-);
-
-test_contract_call_response!(
-<<<<<<< HEAD
-    test_append_strings,
-    "sequences",
-    "list-append-strings",
-=======
+    }
+);
+
+test_contract_call_response!(
     test_buff_to_int_be,
     "buffer-to-integer",
     "buff_to_int_be",
->>>>>>> e31142d3
-    |response: ResponseData| {
-        assert!(response.committed);
-        assert_eq!(
-            *response.data,
-<<<<<<< HEAD
+    |response: ResponseData| {
+        assert!(response.committed);
+        assert_eq!(
+            *response.data,
+            Value::Int(-168638896428329993951835959839328379374),
+        )
+    }
+);
+
+test_contract_call_response!(
+    test_buff_to_uint_le,
+    "buffer-to-integer",
+    "buff_to_uint_le",
+    |response: ResponseData| {
+        assert!(response.committed);
+        assert_eq!(
+            *response.data,
+            Value::UInt(25079978013418778635005664149300846977)
+        )
+    }
+);
+
+test_contract_call_response!(
+    test_buff_to_int_le,
+    "buffer-to-integer",
+    "buff_to_int_le",
+    |response: ResponseData| {
+        assert!(response.committed);
+        assert_eq!(
+            *response.data,
+            Value::Int(25079978013418778635005664149300846977),
+        )
+    }
+);
+
+test_contract_call_response!(
+    test_append,
+    "sequences",
+    "list-append",
+    |response: ResponseData| {
+        assert!(response.committed);
+        assert_eq!(
+            *response.data,
+            Value::list_from(vec![Value::Int(1), Value::Int(2), Value::Int(3)]).unwrap()
+        );
+    }
+);
+
+test_contract_call_response!(
+    test_append_strings,
+    "sequences",
+    "list-append-strings",
+    |response: ResponseData| {
+        assert!(response.committed);
+        assert_eq!(
+            *response.data,
             Value::list_from(vec![
                 Value::string_ascii_from_bytes("hello".to_string().into_bytes()).unwrap(),
                 Value::string_ascii_from_bytes("world".to_string().into_bytes()).unwrap(),
@@ -2840,52 +2874,30 @@
             ])
             .unwrap()
         );
-=======
-            Value::Int(-168638896428329993951835959839328379374),
-        )
->>>>>>> e31142d3
-    }
-);
-
-test_contract_call_response!(
-<<<<<<< HEAD
+    }
+);
+
+test_contract_call_response!(
     test_append_empty,
     "sequences",
     "list-append-empty",
-=======
-    test_buff_to_uint_le,
-    "buffer-to-integer",
-    "buff_to_uint_le",
->>>>>>> e31142d3
-    |response: ResponseData| {
-        assert!(response.committed);
-        assert_eq!(
-            *response.data,
-<<<<<<< HEAD
+    |response: ResponseData| {
+        assert!(response.committed);
+        assert_eq!(
+            *response.data,
             Value::list_from(vec![Value::Bool(true)]).unwrap()
         );
-=======
-            Value::UInt(25079978013418778635005664149300846977)
-        )
->>>>>>> e31142d3
-    }
-);
-
-test_contract_call_response!(
-<<<<<<< HEAD
+    }
+);
+
+test_contract_call_response!(
     test_list_as_max_len_some,
     "sequences",
     "list-as-max-len-some",
-=======
-    test_buff_to_int_le,
-    "buffer-to-integer",
-    "buff_to_int_le",
->>>>>>> e31142d3
-    |response: ResponseData| {
-        assert!(response.committed);
-        assert_eq!(
-            *response.data,
-<<<<<<< HEAD
+    |response: ResponseData| {
+        assert!(response.committed);
+        assert_eq!(
+            *response.data,
             Value::some(Value::list_from(vec![Value::Int(1), Value::Int(2)]).unwrap()).unwrap()
         );
     }
@@ -3355,9 +3367,5 @@
             *response.data,
             Value::some(Value::buff_from(vec![]).unwrap()).unwrap()
         );
-=======
-            Value::Int(25079978013418778635005664149300846977),
-        )
->>>>>>> e31142d3
     }
 );